<<<<<<< HEAD
import pinocchio
from sys import argv
import sys
from pathlib import Path
from pinocchio.visualize import MeshcatVisualizer
 
 
class model_loader :
    def __init__(self) -> None:
        # This path refers to Pinocchio source code but you can define your own directory here.
        self.pinocchio_model_dir = str(Path('hexy_urdf_v2_dae').absolute())
    
        # You should change here to set up your own URDF file or just pass it as an argument of this example.
        self.urdf_filename = (
            self.pinocchio_model_dir
            + '/hexy_urdf_v2.urdf'
        )
        
        # Load the urdf model
        self.model, self.collision_model, self.visual_model  = pinocchio.buildModelsFromUrdf(self.urdf_filename)
        print("model name: " + self.model.name)
        
        # Create data required by the algorithms
        self.data, self.collision_data, self.visual_data = pinocchio.createDatas(self.model, self.collision_model, self.visual_model)
        
    def get_model_dir(self):
        return self.pinocchio_model_dir
    
    def get_urdf_path(self):
        return self.model
    
    def random_config(self):
        # Sample a random configuration
        q = pinocchio.randomConfiguration(self.model)
        print("q: %s" % q.T)
        return q
    
    def forward_kinematics(self, q):
        # Perform the forward kinematics over the kinematic tree
        pinocchio.forwardKinematics(self.model, self.data, q)

        # Update Geometry models
        pinocchio.updateGeometryPlacements(self.model, self.data, self.collision_model, self.collision_data)
        pinocchio.updateGeometryPlacements(self.model, self.data, self.visual_model, self.visual_data)
        
        # Print out the placement of each joint of the kinematic tree
        print("\nJoint placements:")
        for name, oMi in zip(self.model.names, self.data.oMi):
            print(("{:<24} : {: .2f} {: .2f} {: .2f}".format(name, *oMi.translation.T.flat)))
        
        # Print out the placement of each collision geometry object
        print("\nCollision object placements:")
        for k, oMg in enumerate(self.collision_data.oMg):
            print(("{:d} : {: .2f} {: .2f} {: .2f}".format(k, *oMg.translation.T.flat)))
        
        # Print out the placement of each visual geometry object
        print("\nVisual object placements:")
        for k, oMg in enumerate(self.visual_data.oMg):
            print(("{:d} : {: .2f} {: .2f} {: .2f}".format(k, *oMg.translation.T.flat)))
            
            
            
            
            
if __name__ == '__main__':
    model = model_loader()
    
    
    # Start a new MeshCat server and client.
    # Note: the server can also be started separately using the "meshcat-server" command in a terminal:
    # this enables the server to remain active after the current script ends.
    #
    # Option open=True pens the visualizer.
    # Note: the visualizer can also be opened seperately by visiting the provided URL.
    try:
        viz = MeshcatVisualizer(model.__getattribute__('model'), model.__getattribute__('collision_model'), model.__getattribute__('visual_model'))
        viz.initViewer(open=True)
    except ImportError as err:
        print(
            "Error while initializing the viewer. It seems you should install Python meshcat"
        )
        print(err)
        sys.exit(0)
    
    # Load the robot in the viewer.
    viz.loadViewerModel()
    
    # Display a robot random configuration.
    q0 = model.random_config()
    viz.display(q0)
=======
import pinocchio as pin
from sys import argv
import sys
from pathlib import Path
from pinocchio.visualize import MeshcatVisualizer
 
 
class model_loader :
    def __init__(self) -> None:
        # This path refers to pin source code but you can define your own directory here.
        # self.pin_model_dir = str(Path('hexy_urdf_v2_dae').absolute())
        self.pin_model_dir = str(Path('hexy_urdf_v2_4_dae').absolute())
    
        # You should change here to set up your own URDF file or just pass it as an argument of this example.
        # self.urdf_filename = (
        #     self.pin_model_dir
        #     + '/hexy_urdf_v2.urdf'
        # )
        self.urdf_filename = (
            self.pin_model_dir
            + '/hexy_urdf_v2_4.urdf'
        )
        
        # Load the urdf model
        self.model, self.collision_model, self.visual_model  = pin.buildModelsFromUrdf(self.urdf_filename)
        print("model name: " + self.model.name)
        
        # Print some information about the model
        # for name, function in self.model.__class__.__dict__.items():
        #     print(' **** %s: %s' % (name, function.__doc__))
        
        # Create data required by the algorithms
        self.data, self.collision_data, self.visual_data = pin.createDatas(self.model, self.collision_model, self.visual_model)
        
    def get_model_dir(self):
        return self.pin_model_dir
    
    def get_urdf_path(self):
        return self.model
    
    def random_config(self):
        # Sample a random configuration
        q = pin.randomConfiguration(self.model)
        print("q: %s" % q.T)
        return q
    
    def forward_kinematics(self, q):
        # Perform the forward kinematics over the kinematic tree
        pin.forwardKinematics(self.model, self.data, q)

        # Update Geometry models
        pin.updateGeometryPlacements(self.model, self.data, self.collision_model, self.collision_data)
        pin.updateGeometryPlacements(self.model, self.data, self.visual_model, self.visual_data)
        
        # Print out the placement of each joint of the kinematic tree
        print("\nJoint placements:")
        for name, oMi in zip(self.model.names, self.data.oMi):
            print(("{:<24} : {: .2f} {: .2f} {: .2f}".format(name, *oMi.translation.T.flat)))
        
        # Print out the placement of each collision geometry object
        print("\nCollision object placements:")
        for k, oMg in enumerate(self.collision_data.oMg):
            print(("{:d} : {: .2f} {: .2f} {: .2f}".format(k, *oMg.translation.T.flat)))
        
        # Print out the placement of each visual geometry object
        print("\nVisual object placements:")
        for k, oMg in enumerate(self.visual_data.oMg):
            print(("{:d} : {: .2f} {: .2f} {: .2f}".format(k, *oMg.translation.T.flat)))
            
        return pin.computeCollisions(self.model.collision_model, self.model.collision_data, False)

            
            
            
            
            
if __name__ == '__main__':
    model = model_loader()
    
    
    # Start a new MeshCat server and client.
    # Note: the server can also be started separately using the "meshcat-server" command in a terminal:
    # this enables the server to remain active after the current script ends.
    #
    # Option open=True pens the visualizer.
    # Note: the visualizer can also be opened seperately by visiting the provided URL.
    try:
        viz = MeshcatVisualizer(model.__getattribute__('model'), model.__getattribute__('collision_model'), model.__getattribute__('visual_model'))
        viz.initViewer(open=True)
    except ImportError as err:
        print(
            "Error while initializing the viewer. It seems you should install Python meshcat"
        )
        print(err)
        sys.exit(0)
    
    # Load the robot in the viewer.
    viz.loadViewerModel()
    
    # Display a robot random configuration.
    q0 = model.random_config()
    viz.display(q0)
>>>>>>> 9e71b11d
    viz.displayVisuals(True)<|MERGE_RESOLUTION|>--- conflicted
+++ resolved
@@ -1,95 +1,3 @@
-<<<<<<< HEAD
-import pinocchio
-from sys import argv
-import sys
-from pathlib import Path
-from pinocchio.visualize import MeshcatVisualizer
- 
- 
-class model_loader :
-    def __init__(self) -> None:
-        # This path refers to Pinocchio source code but you can define your own directory here.
-        self.pinocchio_model_dir = str(Path('hexy_urdf_v2_dae').absolute())
-    
-        # You should change here to set up your own URDF file or just pass it as an argument of this example.
-        self.urdf_filename = (
-            self.pinocchio_model_dir
-            + '/hexy_urdf_v2.urdf'
-        )
-        
-        # Load the urdf model
-        self.model, self.collision_model, self.visual_model  = pinocchio.buildModelsFromUrdf(self.urdf_filename)
-        print("model name: " + self.model.name)
-        
-        # Create data required by the algorithms
-        self.data, self.collision_data, self.visual_data = pinocchio.createDatas(self.model, self.collision_model, self.visual_model)
-        
-    def get_model_dir(self):
-        return self.pinocchio_model_dir
-    
-    def get_urdf_path(self):
-        return self.model
-    
-    def random_config(self):
-        # Sample a random configuration
-        q = pinocchio.randomConfiguration(self.model)
-        print("q: %s" % q.T)
-        return q
-    
-    def forward_kinematics(self, q):
-        # Perform the forward kinematics over the kinematic tree
-        pinocchio.forwardKinematics(self.model, self.data, q)
-
-        # Update Geometry models
-        pinocchio.updateGeometryPlacements(self.model, self.data, self.collision_model, self.collision_data)
-        pinocchio.updateGeometryPlacements(self.model, self.data, self.visual_model, self.visual_data)
-        
-        # Print out the placement of each joint of the kinematic tree
-        print("\nJoint placements:")
-        for name, oMi in zip(self.model.names, self.data.oMi):
-            print(("{:<24} : {: .2f} {: .2f} {: .2f}".format(name, *oMi.translation.T.flat)))
-        
-        # Print out the placement of each collision geometry object
-        print("\nCollision object placements:")
-        for k, oMg in enumerate(self.collision_data.oMg):
-            print(("{:d} : {: .2f} {: .2f} {: .2f}".format(k, *oMg.translation.T.flat)))
-        
-        # Print out the placement of each visual geometry object
-        print("\nVisual object placements:")
-        for k, oMg in enumerate(self.visual_data.oMg):
-            print(("{:d} : {: .2f} {: .2f} {: .2f}".format(k, *oMg.translation.T.flat)))
-            
-            
-            
-            
-            
-if __name__ == '__main__':
-    model = model_loader()
-    
-    
-    # Start a new MeshCat server and client.
-    # Note: the server can also be started separately using the "meshcat-server" command in a terminal:
-    # this enables the server to remain active after the current script ends.
-    #
-    # Option open=True pens the visualizer.
-    # Note: the visualizer can also be opened seperately by visiting the provided URL.
-    try:
-        viz = MeshcatVisualizer(model.__getattribute__('model'), model.__getattribute__('collision_model'), model.__getattribute__('visual_model'))
-        viz.initViewer(open=True)
-    except ImportError as err:
-        print(
-            "Error while initializing the viewer. It seems you should install Python meshcat"
-        )
-        print(err)
-        sys.exit(0)
-    
-    # Load the robot in the viewer.
-    viz.loadViewerModel()
-    
-    # Display a robot random configuration.
-    q0 = model.random_config()
-    viz.display(q0)
-=======
 import pinocchio as pin
 from sys import argv
 import sys
@@ -192,5 +100,4 @@
     # Display a robot random configuration.
     q0 = model.random_config()
     viz.display(q0)
->>>>>>> 9e71b11d
     viz.displayVisuals(True)